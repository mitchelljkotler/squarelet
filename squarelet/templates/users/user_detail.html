{% extends "base.html" %}
{% load static %}
{% load thumbnail %}
{% load avatar %}
{% load i18n %}

{% block title %}{% trans 'User' %}: {{ user.username }}{% endblock %}

{% block content %}

  <div class="_cls-largeContent">
    <div class="_cls-profileColumns">
      <div class="_cls-profileColumn">
        <div class="_cls-profileSection">
          <div class="_cls-profileInfo">
            <div class="_cls-profileAvatar">
              {% avatar user 37 %}
            </div>
            <div class="_cls-profileNames">
              <div class="_cls-profileName">
                {{ user.name }}
              </div>
              <div class="_cls-info">
                {{ user.username }}
              </div>
            </div>
          </div>
          <a href="{% url "users:update" %}"><div class="_cls-action">{% trans 'Edit profile' %}</div></a>
          <a href="{% url "account_email" %}"><div class="_cls-action">{% trans 'Edit email' %}</div></a>
          <a href="{% url "account_change_password" %}"><div class="_cls-action">{% trans 'Edit password' %}</div></a>
        </div>
        <div class="_cls-organizationSection">
          <div class="_cls-mediumHeader">{% trans 'Organizations' %}</div>
<<<<<<< HEAD
=======
          <div>
            <a class="_cls-action" href="{% url "organizations:list" %}">
              {% trans "View all organizations" %}
            </a>
          </div>
>>>>>>> 12ec74eb
          {% if other_orgs.count > 0 %}
            <ul class="_cls-profList">
            {% for org in other_orgs.all %}
              <a href="{% url "organizations:detail" org.slug %}">
                <li>
                  <div class="_cls-inlineAvatar">
                    {% avatar org 15 %}
                  </div>
                  {{ org.name }}
                </li>
              </a>
            {% endfor %}
            </ul>
          {% else %}
            <div class="_cls-info">
              <p>{% trans 'You are not a member of any organization.' %}</p>
            </div>
          {% endif %}
        </div>
      </div>
      <div class="_cls-planColumn">
        <div class="_cls-currentPlan">
          <div class="_cls-planInfo">{% trans 'Current plan: ' %}<b>{{ user.individual_organization.plan.name }}</b></div>
          <div class="_cls-actionSmall">
            <a href="{% url "users:payment" %}"><button>{% trans 'Upgrade' %}</button></a>
          </div>
<<<<<<< HEAD
=======
          {% if request.user.is_staff and request.user != user %}
            <form action="{% url "hijack:login_with_username" user.username %}" method="post" class="_cls-actionSmall">
              {% csrf_token %}
              <button type="submit">Hijack {{ user.username }}</button>
            </form>
          {% endif %}
>>>>>>> 12ec74eb
        </div>
        <div class="_cls-services">
          <div class="_cls-mediumHeader">{% trans 'Services' %}</div>
          <p class="_cls-info">
            <span class="_cls-rightBump">{% blocktrans %}A toolset for journalists and the public at large.{% endblocktrans %}</span><a href="{% url "home" %}"><span class="_cls-action">Learn&nbsp;more</span></a>
          </p>
          <ul>
            <li>
              <div class="_cls-serviceIcon">
                <img src="{% static 'assets/muckrock.svg' %}">
              </div>
              <div class="_cls-serviceInfo">
                <div class="_cls-serviceName">
                  {% trans 'MuckRock' %}
                </div>
                <div class="_cls-serviceDescription">
                  {% blocktrans %}File, track, share government requests{% endblocktrans %}
                </div>
              </div>
            </li>
            <li>
              <div class="_cls-serviceIcon">
                <img src="{% static 'assets/documentcloud.svg' %}">
              </div>
              <div class="_cls-serviceInfo">
                <div class="_cls-serviceName">
                  {% trans 'DocumentCloud' %}
                </div>
                <div class="_cls-serviceDescription">
                  {% blocktrans %}Upload, analyze, embed documents{% endblocktrans %}
                </div>
              </div>
            </li>
            <li>
              <div class="_cls-serviceIcon">
                <img src="{% static 'assets/foiamachine.svg' %}">
              </div>
              <div class="_cls-serviceInfo">
                <div class="_cls-serviceName">
                  {% trans 'FOIA Machine' %}
                </div>
                <div class="_cls-serviceDescription">
                  {% blocktrans %}File Freedom of Information Act requests privately{% endblocktrans %}
                </div>
              </div>
            </li>
            <li>
              <div class="_cls-serviceIcon">
                <img src="{% static 'assets/quackbot.svg' %}">
              </div>
              <div class="_cls-serviceInfo">
                <div class="_cls-serviceName">
                  {% trans 'Quackbot' %}
                </div>
                <div class="_cls-serviceDescription">
                  {% blocktrans %}A task-oriented chat bot for journalists using Slack{% endblocktrans %}
                </div>
              </div>
            </li>
          </ul>
        </div>
        <div class="col-sm-2">
          <a
             class="btn btn-primary"
             href="{% url "users:receipts" %}"
             role="button">
            View Receipts
          </a>
        </div>
      </div>
    </div>
  </div>
{% endblock content %}<|MERGE_RESOLUTION|>--- conflicted
+++ resolved
@@ -31,14 +31,11 @@
         </div>
         <div class="_cls-organizationSection">
           <div class="_cls-mediumHeader">{% trans 'Organizations' %}</div>
-<<<<<<< HEAD
-=======
           <div>
             <a class="_cls-action" href="{% url "organizations:list" %}">
               {% trans "View all organizations" %}
             </a>
           </div>
->>>>>>> 12ec74eb
           {% if other_orgs.count > 0 %}
             <ul class="_cls-profList">
             {% for org in other_orgs.all %}
@@ -65,15 +62,12 @@
           <div class="_cls-actionSmall">
             <a href="{% url "users:payment" %}"><button>{% trans 'Upgrade' %}</button></a>
           </div>
-<<<<<<< HEAD
-=======
           {% if request.user.is_staff and request.user != user %}
             <form action="{% url "hijack:login_with_username" user.username %}" method="post" class="_cls-actionSmall">
               {% csrf_token %}
               <button type="submit">Hijack {{ user.username }}</button>
             </form>
           {% endif %}
->>>>>>> 12ec74eb
         </div>
         <div class="_cls-services">
           <div class="_cls-mediumHeader">{% trans 'Services' %}</div>
