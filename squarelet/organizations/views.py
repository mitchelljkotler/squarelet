--- conflicted
+++ resolved
@@ -1,4 +1,13 @@
 # Django
+# Standard Library
+import json
+import logging
+import sys
+
+# Third Party
+import stripe
+from crispy_forms.helper import FormHelper
+from crispy_forms.layout import Field, Layout
 from django.conf import settings
 from django.contrib import messages
 from django.contrib.auth.mixins import LoginRequiredMixin, UserPassesTestMixin
@@ -16,22 +25,9 @@
 from django.views.decorators.csrf import csrf_exempt
 from django.views.generic import CreateView, DetailView, ListView, UpdateView
 
-# Standard Library
-import json
-import logging
-import sys
-
-# Third Party
-import stripe
-from crispy_forms.helper import FormHelper
-from crispy_forms.layout import Field, Layout
-
 # Squarelet
 from squarelet.core.mail import ORG_TO_ADMINS, send_mail
-<<<<<<< HEAD
-=======
 from squarelet.core.mixins import AdminLinkMixin
->>>>>>> 12ec74eb
 
 # Local
 from .forms import AddMemberForm, UpdateForm
@@ -45,11 +41,7 @@
 logger = logging.getLogger(__name__)
 
 
-<<<<<<< HEAD
-class Detail(DetailView):
-=======
 class Detail(AdminLinkMixin, DetailView):
->>>>>>> 12ec74eb
     queryset = Organization.objects.filter(individual=False)
 
     def get_context_data(self, **kwargs):
@@ -160,16 +152,12 @@
 
     def get_context_data(self, **kwargs):
         context = super().get_context_data(**kwargs)
-<<<<<<< HEAD
-        context["STRIPE_PUB_KEY"] = settings.STRIPE_PUB_KEY
-=======
         context["free_choices"] = list(
             Plan.objects.choices(self.object).free().values_list("id", flat=True)
         )
         context["failed_receipt_emails"] = self.object.receipt_emails.filter(
             failed=True
         )
->>>>>>> 12ec74eb
         return context
 
     def get_initial(self):
@@ -204,10 +192,6 @@
                 placeholder="New organization name",
             )
         )
-<<<<<<< HEAD
-        # self.fields["name"].widget.attrs.pop("autofocus", None)
-=======
->>>>>>> 12ec74eb
         form.helper.form_tag = False
         return form
 
