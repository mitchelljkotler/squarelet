--- conflicted
+++ resolved
@@ -10,32 +10,25 @@
 # Third Party
 import sesame.utils
 from allauth.account.models import EmailAddress, EmailConfirmationHMAC
-<<<<<<< HEAD
 from allauth.account.utils import setup_user_email, complete_signup
 from rest_auth.registration.views import RegisterView
-from rest_framework import status, viewsets
 from rest_framework.permissions import IsAdminUser
-=======
-from allauth.account.utils import setup_user_email
 from drf_yasg import openapi
 from drf_yasg.utils import swagger_auto_schema
 from rest_framework import mixins, status, viewsets
 from rest_framework.permissions import DjangoObjectPermissions, IsAdminUser
->>>>>>> 5331b389
 from rest_framework.response import Response
 from allauth.account import app_settings as allauth_settings
 
 # Squarelet
 from squarelet.core.mail import send_mail
 from squarelet.oidc.permissions import ScopePermission
-<<<<<<< HEAD
 from squarelet.organizations.models import Membership, Plan
 
 # Local
 from .models import User
 from .serializers import UserReadSerializer, UserWriteSerializer
 from django.contrib.auth import get_user_model
-=======
 from squarelet.organizations.models import Membership
 from squarelet.users.models import User
 from squarelet.users.serializers import (
@@ -43,7 +36,6 @@
     UserReadSerializer,
     UserWriteSerializer,
 )
->>>>>>> 5331b389
 
 
 class UserViewSet(viewsets.ModelViewSet):
@@ -109,7 +101,6 @@
         return Response(sesame.utils.get_parameters(user))
 
 
-<<<<<<< HEAD
 class PressPassRegisterView(RegisterView):
     def get_response_data(self, user):
         if (
@@ -135,7 +126,8 @@
         )
 
         return user
-=======
+
+        
 class PressPassUserViewSet(
     # Cannot create or destroy users
     mixins.RetrieveModelMixin,
@@ -154,5 +146,4 @@
         if self.kwargs["uuid"] == "me" and self.request.user.is_authenticated:
             return self.request.user
         else:
-            return super().get_object()
->>>>>>> 5331b389
+            return super().get_object()